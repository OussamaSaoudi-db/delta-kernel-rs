--- conflicted
+++ resolved
@@ -176,14 +176,12 @@
     #[error("File already exists: {0}")]
     FileAlreadyExists(String),
 
-<<<<<<< HEAD
     #[error("Change data feed is disabled in range: {0} to {}", _1.map_or("end".into(), |ver| ver.to_string()))]
     TableChangesDisabled(Version, Option<Version>),
-=======
+
     /// Some functionality is currently unsupported
     #[error("Unsupported: {0}")]
     Unsupported(String),
->>>>>>> f31ec8a2
 }
 
 // Convenience constructors for Error types that take a String argument
