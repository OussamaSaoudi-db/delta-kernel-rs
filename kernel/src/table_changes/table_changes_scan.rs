--- conflicted
+++ resolved
@@ -309,7 +309,6 @@
                             self.global_scan_state().read_schema.clone(),
                         )?;
 
-<<<<<<< HEAD
                         let mut removed = vec![];
                         for i in 0..len {
                             let add_sv = *add_sv.get(i).unwrap_or(&true);
@@ -319,14 +318,6 @@
                         println!("resolved Remove dv: {:?}", removed);
                         let generated_columns =
                             get_generated_columns(timestamp, ScanFileType::Remove, commit_version)?;
-=======
-                        let removed = treemap_to_bools(add_dv - rm_dv);
-                        let generated_columns = get_generated_columns(
-                            timestamp,
-                            state::ScanFileType::Remove,
-                            commit_version,
-                        )?;
->>>>>>> 2e57fda1
                         let removed_rows = self.generate_output_rows(
                             engine,
                             file,
