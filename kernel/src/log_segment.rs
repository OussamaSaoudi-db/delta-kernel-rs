//! Represents a segment of a delta log. [`LogSegment`] wraps a set of  checkpoint and commit
//! files.

<<<<<<< HEAD
use crate::{
    actions::{get_log_schema, Metadata, Protocol, METADATA_NAME, PROTOCOL_NAME},
    schema::SchemaRef,
    DeltaResult, Engine, EngineData, Error, ExpressionRef, FileMeta,
};
use crate::{
    path::ParsedLogPath, snapshot::CheckpointMetadata, utils::require, Expression,
    FileSystemClient, Version,
};
=======
use crate::actions::{get_log_schema, Metadata, Protocol, METADATA_NAME, PROTOCOL_NAME};
use crate::path::ParsedLogPath;
use crate::schema::SchemaRef;
use crate::{DeltaResult, Engine, EngineData, Error, Expression, ExpressionRef, FileMeta};

>>>>>>> 5a114ef5
use itertools::Itertools;
use std::{
    cmp::Ordering,
    sync::{Arc, LazyLock},
};
use tracing::warn;
use url::Url;

#[derive(Debug)]
#[cfg_attr(feature = "developer-visibility", visibility::make(pub))]
pub(crate) struct LogSegment {
    pub end_version: Version,
    pub log_root: Url,
<<<<<<< HEAD
    /// Commit files in the log segment
    pub commit_files: Vec<ParsedLogPath>,
    /// Checkpoint files in the log segment.
=======
    /// Reverse order sorted commit files in the log segment
    pub commit_files: Vec<ParsedLogPath>,
    /// checkpoint files in the log segment.
>>>>>>> 5a114ef5
    pub checkpoint_files: Vec<ParsedLogPath>,
}

impl LogSegment {
    /// Read a stream of log data from this log segment.
    ///
    /// The log files will be read from most recent to oldest.
    /// The boolean flags indicates whether the data was read from
    /// a commit file (true) or a checkpoint file (false).
    ///
    /// `read_schema` is the schema to read the log files with. This can be used
    /// to project the log files to a subset of the columns.
    ///
    /// `meta_predicate` is an optional expression to filter the log files with. It is _NOT_ the
    /// query's predicate, but rather a predicate for filtering log files themselves.
    #[cfg_attr(feature = "developer-visibility", visibility::make(pub))]
    pub(crate) fn replay(
        &self,
        engine: &dyn Engine,
        commit_read_schema: SchemaRef,
        checkpoint_read_schema: SchemaRef,
        meta_predicate: Option<ExpressionRef>,
    ) -> DeltaResult<impl Iterator<Item = DeltaResult<(Box<dyn EngineData>, bool)>> + Send> {
        let commit_stream = engine
            .get_json_handler()
            .read_json_files(
                &self
                    .commit_files
                    .iter()
<<<<<<< HEAD
                    .map(|x| x.location.clone())
=======
                    .map(|f| f.location.clone())
>>>>>>> 5a114ef5
                    .collect::<Vec<FileMeta>>(),
                commit_read_schema,
                meta_predicate.clone(),
            )?
            .map_ok(|batch| (batch, true));

        let checkpoint_stream = engine
            .get_parquet_handler()
            .read_parquet_files(
                &self
                    .checkpoint_files
                    .iter()
<<<<<<< HEAD
                    .map(|x| x.location.clone())
=======
                    .map(|f| f.location.clone())
>>>>>>> 5a114ef5
                    .collect::<Vec<FileMeta>>(),
                checkpoint_read_schema,
                meta_predicate,
            )?
            .map_ok(|batch| (batch, false));

        Ok(commit_stream.chain(checkpoint_stream))
    }

    // Get the most up-to-date Protocol and Metadata actions
    pub(crate) fn read_metadata(&self, engine: &dyn Engine) -> DeltaResult<(Metadata, Protocol)> {
        let data_batches = self.replay_for_metadata(engine)?;
        let (mut metadata_opt, mut protocol_opt) = (None, None);
        for batch in data_batches {
            let (batch, _) = batch?;
            if metadata_opt.is_none() {
                metadata_opt = Metadata::try_new_from_data(batch.as_ref())?;
            }
            if protocol_opt.is_none() {
                protocol_opt = Protocol::try_new_from_data(batch.as_ref())?;
            }
            if metadata_opt.is_some() && protocol_opt.is_some() {
                // we've found both, we can stop
                break;
            }
        }
        match (metadata_opt, protocol_opt) {
            (Some(m), Some(p)) => Ok((m, p)),
            (None, Some(_)) => Err(Error::MissingMetadata),
            (Some(_), None) => Err(Error::MissingProtocol),
            (None, None) => Err(Error::MissingMetadataAndProtocol),
        }
    }

    // Replay the commit log, projecting rows to only contain Protocol and Metadata action columns.
    fn replay_for_metadata(
        &self,
        engine: &dyn Engine,
    ) -> DeltaResult<impl Iterator<Item = DeltaResult<(Box<dyn EngineData>, bool)>> + Send> {
        let schema = get_log_schema().project(&[PROTOCOL_NAME, METADATA_NAME])?;
        // filter out log files that do not contain metadata or protocol information
        static META_PREDICATE: LazyLock<Option<ExpressionRef>> = LazyLock::new(|| {
            Some(Arc::new(Expression::or(
                Expression::column([METADATA_NAME, "id"]).is_not_null(),
                Expression::column([PROTOCOL_NAME, "minReaderVersion"]).is_not_null(),
            )))
        });
        // read the same protocol and metadata schema for both commits and checkpoints
        self.replay(engine, schema.clone(), schema, META_PREDICATE.clone())
    }
}

pub(crate) struct LogSegmentBuilder<'a> {
    fs_client: &'a dyn FileSystemClient,
    table_root: &'a Url,
    checkpoint: Option<CheckpointMetadata>,
    start_version: Option<Version>,
    end_version: Option<Version>,
    omit_checkpoint_files: bool,
    reversed_commit_files: bool,
}
impl<'a> LogSegmentBuilder<'a> {
    pub(crate) fn new(fs_client: &'a dyn FileSystemClient, table_root: &'a Url) -> Self {
        LogSegmentBuilder {
            fs_client,
            table_root,
            checkpoint: None,
            start_version: None,
            end_version: None,
            omit_checkpoint_files: false,
            reversed_commit_files: false,
        }
    }
    /// Optionally provide a checkpoint hint that results from reading the `last_checkpoint` file.
    pub(crate) fn with_checkpoint(mut self, checkpoint: CheckpointMetadata) -> Self {
        self.checkpoint = Some(checkpoint);
        self
    }

    /// Optionally set the start version of the [`LogSegment`]. This ensures that all commit files
    /// are above this version.
    #[allow(unused)]
    pub(crate) fn with_start_version(mut self, version: Version) -> Self {
        self.start_version = Some(version);
        self
    }
    /// Optionally set the end version of the [`LogSegment`]. This ensures that all commit files
    /// and checkpoints are below the end version.
    pub(crate) fn with_end_version(mut self, version: Version) -> Self {
        self.end_version = Some(version);
        self
    }
    /// Optionally specify that the [`LogSegment`] will not have any checkpoint files. It will only
    /// be made up of commit files.
    #[allow(unused)]
    pub(crate) fn omit_checkpoint_files(mut self) -> Self {
        self.omit_checkpoint_files = true;
        self
    }

    /// Optionally specify that the commits in the [`LogSegment`] will be in order. By default, the
    /// [`LogSegment`] will reverse the order of commit files, with the latest commit coming first.
    #[allow(unused)]
    pub(crate) fn with_reversed_commit_files(mut self) -> Self {
        self.reversed_commit_files = true;
        self
    }
    /// Build the [`LogSegment`]
    ///
    /// This fetches checkpoint and commit files using the `fs_client`.
    pub(crate) fn build(self) -> DeltaResult<LogSegment> {
        let Self {
            fs_client,
            table_root,
            checkpoint,
            start_version,
            end_version,
            omit_checkpoint_files,
            reversed_commit_files,
        } = self;
        let log_root = table_root.join("_delta_log/").unwrap();
        let (mut commit_files, mut checkpoint_files) = match (checkpoint, end_version) {
            (Some(cp), None) => {
                println!("List log files with checkpoint");
                let x = Self::list_log_files_with_checkpoint(&cp, fs_client, &log_root)?;
                println!("x: {:?}", x);
                x
            }
            (Some(cp), Some(version)) if cp.version >= version => {
                Self::list_log_files_with_checkpoint(&cp, fs_client, &log_root)?
            }
            _ => {
                let (commit_files, checkpoint_files, _) =
                    Self::list_log_files_from_version(fs_client, &log_root, None)?;

                (commit_files, checkpoint_files)
            }
        };

        if omit_checkpoint_files {
            checkpoint_files.clear();
        }

        // Commit file versions must satisfy the following:
        // - Be greater than the start version
        // - Be greater than the most recent checkpoint version if it exists
        // - Be less than or equal to the end version.
        if let Some(start_version) = start_version {
            commit_files.retain(|log_path| start_version <= log_path.version);
        }
        if let Some(checkpoint_file) = checkpoint_files.first() {
            commit_files.retain(|log_path| checkpoint_file.version < log_path.version);
        }
        if let Some(end_version) = end_version {
            commit_files.retain(|log_path| log_path.version <= end_version);
        }

        // get the effective version from chosen files
        let version_eff = commit_files
            .last()
            .or(checkpoint_files.first())
            .ok_or(Error::MissingVersion)? // TODO: A more descriptive error
            .version;
        if let Some(end_version) = end_version {
            require!(
                version_eff == end_version,
                Error::MissingVersion // TODO more descriptive error
            );
        }

        // We assume listing returned ordered. If `in_order_commit_files` is false, we want reverse order.
        if reversed_commit_files {
            commit_files.reverse();
        }

        Ok(LogSegment {
            end_version: version_eff,
            log_root,
            commit_files,
            checkpoint_files,
        })
    }
    pub(crate) fn list_log_files_from_version(
        fs_client: &dyn FileSystemClient,
        log_root: &Url,
        version: Option<Version>,
    ) -> DeltaResult<(Vec<ParsedLogPath>, Vec<ParsedLogPath>, i64)> {
        let begin_version = version.unwrap_or(0);
        let version_prefix = format!("{:020}", begin_version);
        let start_from = log_root.join(&version_prefix)?;

        let mut max_checkpoint_version = version.map_or(-1, |x| x as i64);
        let mut checkpoint_files = vec![];
        // We expect 10 commit files per checkpoint, so start with that size. We could adjust this based
        // on config at some point
        let mut commit_files = Vec::with_capacity(10);

        for meta_res in fs_client.list_from(&start_from)? {
            let meta = meta_res?;
            let parsed_path = ParsedLogPath::try_from(meta)?;
            // TODO this filters out .crc files etc which start with "." - how do we want to use these kind of files?
            if let Some(parsed_path) = parsed_path {
                if parsed_path.is_commit() {
                    commit_files.push(parsed_path);
                } else if parsed_path.is_checkpoint() {
                    let path_version = parsed_path.version as i64;
                    match path_version.cmp(&max_checkpoint_version) {
                        Ordering::Greater => {
                            max_checkpoint_version = path_version;
                            checkpoint_files.clear();
                            checkpoint_files.push(parsed_path);
                        }
                        Ordering::Equal => checkpoint_files.push(parsed_path),
                        Ordering::Less => {}
                    }
                }
            }
        }

        debug_assert!(
            commit_files
                .windows(2)
                .all(|cfs| cfs[0].version <= cfs[1].version),
            "fs_client.list_from() didn't return a sorted listing! {:?}",
            commit_files
        );

        Ok((commit_files, checkpoint_files, max_checkpoint_version))
    }

    /// List all log files after a given checkpoint.
    pub(crate) fn list_log_files_with_checkpoint(
        checkpoint_metadata: &CheckpointMetadata,
        fs_client: &dyn FileSystemClient,
        log_root: &Url,
    ) -> DeltaResult<(Vec<ParsedLogPath>, Vec<ParsedLogPath>)> {
        let (commit_files, checkpoint_files, max_checkpoint_version) =
            Self::list_log_files_from_version(
                fs_client,
                log_root,
                Some(checkpoint_metadata.version),
            )?;

        if checkpoint_files.is_empty() {
            // TODO: We could potentially recover here
            return Err(Error::generic(
                "Had a _last_checkpoint hint but didn't find any checkpoints",
            ));
        }

        if max_checkpoint_version != checkpoint_metadata.version as i64 {
            warn!(
                "_last_checkpoint hint is out of date. _last_checkpoint version: {}. Using actual most recent: {}",
                checkpoint_metadata.version,
                max_checkpoint_version
            );
        } else if checkpoint_files.len() != checkpoint_metadata.parts.unwrap_or(1) {
            return Err(Error::Generic(format!(
                "_last_checkpoint indicated that checkpoint should have {} parts, but it has {}",
                checkpoint_metadata.parts.unwrap_or(1),
                checkpoint_files.len()
            )));
        }
        Ok((commit_files, checkpoint_files))
    }
}
#[cfg(test)]
mod tests {
    use std::{path::PathBuf, sync::Arc};

    use itertools::Itertools;
    use object_store::{memory::InMemory, path::Path, ObjectStore};
    use url::Url;

    use crate::{
        engine::{
            default::{
                executor::tokio::TokioBackgroundExecutor, filesystem::ObjectStoreFileSystemClient,
            },
            sync::SyncEngine,
        },
        log_segment::LogSegmentBuilder,
        snapshot::CheckpointMetadata,
        Table,
    };

    // NOTE: In addition to testing the meta-predicate for metadata replay, this test also verifies
    // that the parquet reader properly infers nullcount = rowcount for missing columns. The two
    // checkpoint part files that contain transaction app ids have truncated schemas that would
    // otherwise fail skipping due to their missing nullcount stat:
    //
    // Row group 0:  count: 1  total(compressed): 111 B total(uncompressed):107 B
    // --------------------------------------------------------------------------------
    //              type    nulls  min / max
    // txn.appId    BINARY  0      "3ae45b72-24e1-865a-a211-3..." / "3ae45b72-24e1-865a-a211-3..."
    // txn.version  INT64   0      "4390" / "4390"
    #[test]
    fn test_replay_for_metadata() {
        let path = std::fs::canonicalize(PathBuf::from("./tests/data/parquet_row_group_skipping/"));
        let url = url::Url::from_directory_path(path.unwrap()).unwrap();
        let engine = SyncEngine::new();

        let table = Table::new(url);
        let snapshot = table.snapshot(&engine, None).unwrap();
        let data: Vec<_> = snapshot
            .log_segment
            .replay_for_metadata(&engine)
            .unwrap()
            .try_collect()
            .unwrap();

        // The checkpoint has five parts, each containing one action:
        // 1. txn (physically missing P&M columns)
        // 2. metaData
        // 3. protocol
        // 4. add
        // 5. txn (physically missing P&M columns)
        //
        // The parquet reader should skip parts 1, 3, and 5. Note that the actual `read_metadata`
        // always skips parts 4 and 5 because it terminates the iteration after finding both P&M.
        //
        // NOTE: Each checkpoint part is a single-row file -- guaranteed to produce one row group.
        //
        // WARNING: https://github.com/delta-incubator/delta-kernel-rs/issues/434 -- We currently
        // read parts 1 and 5 (4 in all instead of 2) because row group skipping is disabled for
        // missing columns, but can still skip part 3 because has valid nullcount stats for P&M.
        assert_eq!(data.len(), 4);
    }

    #[test]
    fn test_read_log_with_out_of_date_last_checkpoint() {
        let store = Arc::new(InMemory::new());

        fn get_path(index: usize, suffix: &str) -> Path {
            let path = format!("_delta_log/{index:020}.{suffix}");
            Path::from(path.as_str())
        }
        let data = bytes::Bytes::from("kernel-data");

        let checkpoint_metadata = CheckpointMetadata {
            version: 3,
            size: 10,
            parts: None,
            size_in_bytes: None,
            num_of_add_files: None,
            checkpoint_schema: None,
            checksum: None,
        };

        // add log files to store
        tokio::runtime::Runtime::new()
            .expect("create tokio runtime")
            .block_on(async {
                for path in [
                    get_path(0, "json"),
                    get_path(1, "checkpoint.parquet"),
                    get_path(2, "json"),
                    get_path(3, "checkpoint.parquet"),
                    get_path(4, "json"),
                    get_path(5, "checkpoint.parquet"),
                    get_path(6, "json"),
                    get_path(7, "json"),
                ] {
                    store
                        .put(&path, data.clone().into())
                        .await
                        .expect("put log file in store");
                }
                let checkpoint_str =
                    serde_json::to_string(&checkpoint_metadata).expect("Serialize checkpoint");
                store
                    .put(
                        &Path::from("_delta_log/_last_checkpoint"),
                        checkpoint_str.into(),
                    )
                    .await
                    .expect("Write _last_checkpoint");
            });

        let client = ObjectStoreFileSystemClient::new(
            store,
            false, // don't have ordered listing
            Path::from("/"),
            Arc::new(TokioBackgroundExecutor::new()),
        );

        let table_root = Url::parse("memory:///").expect("valid url");

        let log_segment = LogSegmentBuilder::new(&client, &table_root)
            .with_reversed_commit_files()
            .with_checkpoint(checkpoint_metadata)
            .build()
            .unwrap();
        let (commit_files, checkpoint_files) =
            (log_segment.commit_files, log_segment.checkpoint_files);

        assert_eq!(checkpoint_files.len(), 1);
        println!("checkpoint: {:?}", checkpoint_files);
        println!("commits: {:?}", commit_files);
        assert_eq!(commit_files.len(), 2);
        assert_eq!(checkpoint_files[0].version, 5);
        println!("commitfiles: {:?}", commit_files);
        assert_eq!(commit_files[0].version, 7);
        assert_eq!(commit_files[1].version, 6);
    }
}<|MERGE_RESOLUTION|>--- conflicted
+++ resolved
@@ -1,7 +1,6 @@
 //! Represents a segment of a delta log. [`LogSegment`] wraps a set of  checkpoint and commit
 //! files.
 
-<<<<<<< HEAD
 use crate::{
     actions::{get_log_schema, Metadata, Protocol, METADATA_NAME, PROTOCOL_NAME},
     schema::SchemaRef,
@@ -11,13 +10,6 @@
     path::ParsedLogPath, snapshot::CheckpointMetadata, utils::require, Expression,
     FileSystemClient, Version,
 };
-=======
-use crate::actions::{get_log_schema, Metadata, Protocol, METADATA_NAME, PROTOCOL_NAME};
-use crate::path::ParsedLogPath;
-use crate::schema::SchemaRef;
-use crate::{DeltaResult, Engine, EngineData, Error, Expression, ExpressionRef, FileMeta};
-
->>>>>>> 5a114ef5
 use itertools::Itertools;
 use std::{
     cmp::Ordering,
@@ -31,15 +23,9 @@
 pub(crate) struct LogSegment {
     pub end_version: Version,
     pub log_root: Url,
-<<<<<<< HEAD
     /// Commit files in the log segment
     pub commit_files: Vec<ParsedLogPath>,
     /// Checkpoint files in the log segment.
-=======
-    /// Reverse order sorted commit files in the log segment
-    pub commit_files: Vec<ParsedLogPath>,
-    /// checkpoint files in the log segment.
->>>>>>> 5a114ef5
     pub checkpoint_files: Vec<ParsedLogPath>,
 }
 
@@ -69,11 +55,7 @@
                 &self
                     .commit_files
                     .iter()
-<<<<<<< HEAD
-                    .map(|x| x.location.clone())
-=======
                     .map(|f| f.location.clone())
->>>>>>> 5a114ef5
                     .collect::<Vec<FileMeta>>(),
                 commit_read_schema,
                 meta_predicate.clone(),
@@ -86,11 +68,7 @@
                 &self
                     .checkpoint_files
                     .iter()
-<<<<<<< HEAD
-                    .map(|x| x.location.clone())
-=======
                     .map(|f| f.location.clone())
->>>>>>> 5a114ef5
                     .collect::<Vec<FileMeta>>(),
                 checkpoint_read_schema,
                 meta_predicate,
@@ -213,12 +191,7 @@
         } = self;
         let log_root = table_root.join("_delta_log/").unwrap();
         let (mut commit_files, mut checkpoint_files) = match (checkpoint, end_version) {
-            (Some(cp), None) => {
-                println!("List log files with checkpoint");
-                let x = Self::list_log_files_with_checkpoint(&cp, fs_client, &log_root)?;
-                println!("x: {:?}", x);
-                x
-            }
+            (Some(cp), None) => Self::list_log_files_with_checkpoint(&cp, fs_client, &log_root)?,
             (Some(cp), Some(version)) if cp.version >= version => {
                 Self::list_log_files_with_checkpoint(&cp, fs_client, &log_root)?
             }
