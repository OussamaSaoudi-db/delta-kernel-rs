//! In-memory representation of snapshots of tables (snapshot is a table at given point in time, it
//! has schema etc.)
//!

use std::cmp::Ordering;
use std::sync::Arc;

use serde::{Deserialize, Serialize};
use tracing::{debug, warn};
use url::Url;

<<<<<<< HEAD
use crate::actions::{Metadata, Protocol};
=======
use crate::actions::{get_log_schema, Metadata, Protocol, METADATA_NAME, PROTOCOL_NAME};
>>>>>>> 44665094
use crate::features::{ColumnMappingMode, COLUMN_MAPPING_MODE_KEY};
use crate::log_segment::LogSegment;
use crate::path::ParsedLogPath;
use crate::scan::ScanBuilder;
use crate::schema::Schema;
use crate::utils::require;
use crate::{DeltaResult, Engine, Error, FileSystemClient, Version};

const LAST_CHECKPOINT_FILE_NAME: &str = "_last_checkpoint";
<<<<<<< HEAD
=======

#[derive(Debug)]
#[cfg_attr(feature = "developer-visibility", visibility::make(pub))]
#[cfg_attr(not(feature = "developer-visibility"), visibility::make(pub(crate)))]
struct LogSegment {
    log_root: Url,
    /// Reverse order sorted commit files in the log segment
    pub(crate) commit_files: Vec<FileMeta>,
    /// checkpoint files in the log segment.
    pub(crate) checkpoint_files: Vec<FileMeta>,
}

impl LogSegment {
    /// Read a stream of log data from this log segment.
    ///
    /// The log files will be read from most recent to oldest.
    /// The boolean flags indicates whether the data was read from
    /// a commit file (true) or a checkpoint file (false).
    ///
    /// `read_schema` is the schema to read the log files with. This can be used
    /// to project the log files to a subset of the columns.
    ///
    /// `meta_predicate` is an optional expression to filter the log files with. It is _NOT_ the
    /// query's predicate, but rather a predicate for filtering log files themselves.
    #[cfg_attr(feature = "developer-visibility", visibility::make(pub))]
    #[cfg_attr(not(feature = "developer-visibility"), visibility::make(pub(crate)))]
    fn replay(
        &self,
        engine: &dyn Engine,
        commit_read_schema: SchemaRef,
        checkpoint_read_schema: SchemaRef,
        meta_predicate: Option<ExpressionRef>,
    ) -> DeltaResult<impl Iterator<Item = DeltaResult<(Box<dyn EngineData>, bool)>> + Send> {
        let json_client = engine.get_json_handler();
        let commit_stream = json_client
            .read_json_files(
                &self.commit_files,
                commit_read_schema,
                meta_predicate.clone(),
            )?
            .map_ok(|batch| (batch, true));

        let parquet_client = engine.get_parquet_handler();
        let checkpoint_stream = parquet_client
            .read_parquet_files(
                &self.checkpoint_files,
                checkpoint_read_schema,
                meta_predicate,
            )?
            .map_ok(|batch| (batch, false));

        let batches = commit_stream.chain(checkpoint_stream);

        Ok(batches)
    }

    fn read_metadata(&self, engine: &dyn Engine) -> DeltaResult<Option<(Metadata, Protocol)>> {
        let data_batches = self.replay_for_metadata(engine)?;
        let mut metadata_opt: Option<Metadata> = None;
        let mut protocol_opt: Option<Protocol> = None;
        for batch in data_batches {
            let (batch, _) = batch?;
            if metadata_opt.is_none() {
                metadata_opt = crate::actions::Metadata::try_new_from_data(batch.as_ref())?;
            }
            if protocol_opt.is_none() {
                protocol_opt = crate::actions::Protocol::try_new_from_data(batch.as_ref())?;
            }
            if metadata_opt.is_some() && protocol_opt.is_some() {
                // we've found both, we can stop
                break;
            }
        }
        match (metadata_opt, protocol_opt) {
            (Some(m), Some(p)) => Ok(Some((m, p))),
            (None, Some(_)) => Err(Error::MissingMetadata),
            (Some(_), None) => Err(Error::MissingProtocol),
            _ => Err(Error::MissingMetadataAndProtocol),
        }
    }

    // Factored out to facilitate testing
    fn replay_for_metadata(
        &self,
        engine: &dyn Engine,
    ) -> DeltaResult<impl Iterator<Item = DeltaResult<(Box<dyn EngineData>, bool)>> + Send> {
        let schema = get_log_schema().project(&[PROTOCOL_NAME, METADATA_NAME])?;
        // filter out log files that do not contain metadata or protocol information
        use Expression as Expr;
        static META_PREDICATE: LazyLock<Option<ExpressionRef>> = LazyLock::new(|| {
            Some(Arc::new(Expr::or(
                Expr::column([METADATA_NAME, "id"]).is_not_null(),
                Expr::column([PROTOCOL_NAME, "minReaderVersion"]).is_not_null(),
            )))
        });
        // read the same protocol and metadata schema for both commits and checkpoints
        self.replay(engine, schema.clone(), schema, META_PREDICATE.clone())
    }
}

>>>>>>> 44665094
// TODO expose methods for accessing the files of a table (with file pruning).
/// In-memory representation of a specific snapshot of a Delta table. While a `DeltaTable` exists
/// throughout time, `Snapshot`s represent a view of a table at a specific point in time; they
/// have a defined schema (which may change over time for any given table), specific version, and
/// frozen log segment.

pub struct Snapshot {
    pub(crate) table_root: Url,
    pub(crate) log_segment: LogSegment,
    version: Version,
    metadata: Metadata,
    protocol: Protocol,
    schema: Schema,
    pub(crate) column_mapping_mode: ColumnMappingMode,
}

impl Drop for Snapshot {
    fn drop(&mut self) {
        debug!("Dropping snapshot");
    }
}

impl std::fmt::Debug for Snapshot {
    fn fmt(&self, f: &mut std::fmt::Formatter<'_>) -> std::fmt::Result {
        f.debug_struct("Snapshot")
            .field("path", &self.log_segment.log_root.as_str())
            .field("version", &self.version)
            .field("metadata", &self.metadata)
            .finish()
    }
}

impl Snapshot {
    /// Create a new [`Snapshot`] instance for the given version.
    ///
    /// # Parameters
    ///
    /// - `location`: url pointing at the table root (where `_delta_log` folder is located)
    /// - `engine`: Implementation of [`Engine`] apis.
    /// - `version`: target version of the [`Snapshot`]
    pub fn try_new(
        table_root: Url,
        engine: &dyn Engine,
        version: Option<Version>,
    ) -> DeltaResult<Self> {
        let fs_client = engine.get_file_system_client();
        let log_url = table_root.join("_delta_log/").unwrap();

        // List relevant files from log
        let (mut commit_files, checkpoint_files) =
            match (read_last_checkpoint(fs_client.as_ref(), &log_url)?, version) {
                (Some(cp), None) => {
                    list_log_files_with_checkpoint(&cp, fs_client.as_ref(), &log_url)?
                }
                (Some(cp), Some(version)) if cp.version >= version => {
                    list_log_files_with_checkpoint(&cp, fs_client.as_ref(), &log_url)?
                }
                _ => list_log_files(fs_client.as_ref(), &log_url)?,
            };

        // remove all files above requested version
        if let Some(version) = version {
            commit_files.retain(|log_path| log_path.version <= version);
        }
        // only keep commit files above the checkpoint we found
        if let Some(checkpoint_file) = checkpoint_files.first() {
            commit_files.retain(|log_path| checkpoint_file.version < log_path.version);
        }

        // get the effective version from chosen files
        let version_eff = commit_files
            .first()
            .or(checkpoint_files.first())
            .ok_or(Error::MissingVersion)? // TODO: A more descriptive error
            .version;

        if let Some(v) = version {
            require!(
                version_eff == v,
                Error::MissingVersion // TODO more descriptive error
            );
        }

        let log_segment = LogSegment {
            log_root: log_url,
            commit_files: commit_files
                .into_iter()
                .map(|log_path| log_path.location)
                .collect(),
            checkpoint_files: checkpoint_files
                .into_iter()
                .map(|log_path| log_path.location)
                .collect(),
        };

        Self::try_new_from_log_segment(table_root, log_segment, version_eff, engine)
    }

    /// Create a new [`Snapshot`] instance.
    pub(crate) fn try_new_from_log_segment(
        location: Url,
        log_segment: LogSegment,
        version: Version,
        engine: &dyn Engine,
    ) -> DeltaResult<Self> {
        let (metadata, protocol) = log_segment.read_metadata(engine)?;
        let schema = metadata.schema()?;
        let column_mapping_mode = match metadata.configuration.get(COLUMN_MAPPING_MODE_KEY) {
            Some(mode) if protocol.min_reader_version >= 2 => mode.as_str().try_into(),
            _ => Ok(ColumnMappingMode::None),
        }?;
        Ok(Self {
            table_root: location,
            log_segment,
            version,
            metadata,
            protocol,
            schema,
            column_mapping_mode,
        })
    }

    /// Log segment this snapshot uses
    #[cfg_attr(feature = "developer-visibility", visibility::make(pub))]
    fn _log_segment(&self) -> &LogSegment {
        &self.log_segment
    }

    pub fn table_root(&self) -> &Url {
        &self.table_root
    }

    /// Version of this `Snapshot` in the table.
    pub fn version(&self) -> Version {
        self.version
    }

    /// Table [`Schema`] at this `Snapshot`s version.
    pub fn schema(&self) -> &Schema {
        &self.schema
    }

    /// Table [`Metadata`] at this `Snapshot`s version.
    pub fn metadata(&self) -> &Metadata {
        &self.metadata
    }

    /// Table [`Protocol`] at this `Snapshot`s version.
    pub fn protocol(&self) -> &Protocol {
        &self.protocol
    }

    /// Get the [column mapping
    /// mode](https://github.com/delta-io/delta/blob/master/PROTOCOL.md#column-mapping) at this
    /// `Snapshot`s version.
    pub fn column_mapping_mode(&self) -> ColumnMappingMode {
        self.column_mapping_mode
    }

    /// Create a [`ScanBuilder`] for an `Arc<Snapshot>`.
    pub fn scan_builder(self: Arc<Self>) -> ScanBuilder {
        ScanBuilder::new(self)
    }

    /// Consume this `Snapshot` to create a [`ScanBuilder`]
    pub fn into_scan_builder(self) -> ScanBuilder {
        ScanBuilder::new(self)
    }
}

#[derive(Debug, Deserialize, Serialize)]
#[serde(rename_all = "camelCase")]
#[cfg_attr(feature = "developer-visibility", visibility::make(pub))]
#[cfg_attr(not(feature = "developer-visibility"), visibility::make(pub(crate)))]
struct CheckpointMetadata {
    /// The version of the table when the last checkpoint was made.
    #[allow(unreachable_pub)] // used by acceptance tests (TODO make an fn accessor?)
    pub version: Version,
    /// The number of actions that are stored in the checkpoint.
    pub(crate) size: i64,
    /// The number of fragments if the last checkpoint was written in multiple parts.
    pub(crate) parts: Option<usize>,
    /// The number of bytes of the checkpoint.
    pub(crate) size_in_bytes: Option<i64>,
    /// The number of AddFile actions in the checkpoint.
    pub(crate) num_of_add_files: Option<i64>,
    /// The schema of the checkpoint file.
    pub(crate) checkpoint_schema: Option<Schema>,
    /// The checksum of the last checkpoint JSON.
    pub(crate) checksum: Option<String>,
}

/// Try reading the `_last_checkpoint` file.
///
/// Note that we typically want to ignore a missing/invalid `_last_checkpoint` file without failing
/// the read. Thus, the semantics of this function are to return `None` if the file is not found or
/// is invalid JSON. Unexpected/unrecoverable errors are returned as `Err` case and are assumed to
/// cause failure.
///
/// TODO: java kernel retries three times before failing, should we do the same?
fn read_last_checkpoint(
    fs_client: &dyn FileSystemClient,
    log_root: &Url,
) -> DeltaResult<Option<CheckpointMetadata>> {
    let file_path = log_root.join(LAST_CHECKPOINT_FILE_NAME)?;
    match fs_client
        .read_files(vec![(file_path, None)])
        .and_then(|mut data| data.next().expect("read_files should return one file"))
    {
        Ok(data) => Ok(serde_json::from_slice(&data)
            .inspect_err(|e| warn!("invalid _last_checkpoint JSON: {e}"))
            .ok()),
        Err(Error::FileNotFound(_)) => Ok(None),
        Err(err) => Err(err),
    }
}

/// List all log files after a given checkpoint.
fn list_log_files_with_checkpoint(
    checkpoint_metadata: &CheckpointMetadata,
    fs_client: &dyn FileSystemClient,
    log_root: &Url,
) -> DeltaResult<(Vec<ParsedLogPath>, Vec<ParsedLogPath>)> {
    let version_prefix = format!("{:020}", checkpoint_metadata.version);
    let start_from = log_root.join(&version_prefix)?;

    let mut max_checkpoint_version = checkpoint_metadata.version;
    let mut checkpoint_files = vec![];
    // We expect 10 commit files per checkpoint, so start with that size. We could adjust this based
    // on config at some point
    let mut commit_files = Vec::with_capacity(10);

    for meta_res in fs_client.list_from(&start_from)? {
        let meta = meta_res?;
        let parsed_path = ParsedLogPath::try_from(meta)?;
        // TODO this filters out .crc files etc which start with "." - how do we want to use these kind of files?
        if let Some(parsed_path) = parsed_path {
            if parsed_path.is_commit() {
                commit_files.push(parsed_path);
            } else if parsed_path.is_checkpoint() {
                match parsed_path.version.cmp(&max_checkpoint_version) {
                    Ordering::Greater => {
                        max_checkpoint_version = parsed_path.version;
                        checkpoint_files.clear();
                        checkpoint_files.push(parsed_path);
                    }
                    Ordering::Equal => checkpoint_files.push(parsed_path),
                    Ordering::Less => {}
                }
            }
        }
    }

    if checkpoint_files.is_empty() {
        // TODO: We could potentially recover here
        return Err(Error::generic(
            "Had a _last_checkpoint hint but didn't find any checkpoints",
        ));
    }

    if max_checkpoint_version != checkpoint_metadata.version {
        warn!(
            "_last_checkpoint hint is out of date. _last_checkpoint version: {}. Using actual most recent: {}",
            checkpoint_metadata.version,
            max_checkpoint_version
        );
        // we (may) need to drop commits that are before the _actual_ last checkpoint (that
        // is, commits between a stale _last_checkpoint and the _actual_ last checkpoint)
        commit_files.retain(|parsed_path| parsed_path.version > max_checkpoint_version);
    } else if checkpoint_files.len() != checkpoint_metadata.parts.unwrap_or(1) {
        return Err(Error::Generic(format!(
            "_last_checkpoint indicated that checkpoint should have {} parts, but it has {}",
            checkpoint_metadata.parts.unwrap_or(1),
            checkpoint_files.len()
        )));
    }

    debug_assert!(
        commit_files
            .windows(2)
            .all(|cfs| cfs[0].version <= cfs[1].version),
        "fs_client.list_from() didn't return a sorted listing! {:?}",
        commit_files
    );
    // We assume listing returned ordered, we want reverse order
    let commit_files = commit_files.into_iter().rev().collect();

    Ok((commit_files, checkpoint_files))
}

/// List relevant log files.
///
/// Relevant files are the max checkpoint found and all subsequent commits.
fn list_log_files(
    fs_client: &dyn FileSystemClient,
    log_root: &Url,
) -> DeltaResult<(Vec<ParsedLogPath>, Vec<ParsedLogPath>)> {
    let version_prefix = format!("{:020}", 0);
    let start_from = log_root.join(&version_prefix)?;

    let mut max_checkpoint_version = -1_i64;
    let mut commit_files = Vec::new();
    let mut checkpoint_files = Vec::with_capacity(10);

    let log_paths = fs_client
        .list_from(&start_from)?
        .flat_map(|file| file.and_then(ParsedLogPath::try_from).transpose());
    for log_path in log_paths {
        let log_path = log_path?;
        if log_path.is_checkpoint() {
            let version = log_path.version as i64;
            match version.cmp(&max_checkpoint_version) {
                Ordering::Greater => {
                    max_checkpoint_version = version;
                    checkpoint_files.clear();
                    checkpoint_files.push(log_path);
                }
                Ordering::Equal => {
                    checkpoint_files.push(log_path);
                }
                _ => {}
            }
        } else if log_path.is_commit() {
            commit_files.push(log_path);
        }
    }

    commit_files.retain(|f| f.version as i64 > max_checkpoint_version);

    debug_assert!(
        commit_files
            .windows(2)
            .all(|cfs| cfs[0].version <= cfs[1].version),
        "fs_client.list_from() didn't return a sorted listing! {:?}",
        commit_files
    );
    // We assume listing returned ordered, we want reverse order
    let commit_files = commit_files.into_iter().rev().collect();

    Ok((commit_files, checkpoint_files))
}

#[cfg(test)]
mod tests {
    use super::*;

    use std::path::PathBuf;
    use std::sync::Arc;

    use object_store::local::LocalFileSystem;
    use object_store::memory::InMemory;
    use object_store::path::Path;
    use object_store::ObjectStore;

    use crate::engine::default::executor::tokio::TokioBackgroundExecutor;
    use crate::engine::default::filesystem::ObjectStoreFileSystemClient;
    use crate::engine::sync::SyncEngine;
    use crate::schema::StructType;

    #[test]
    fn test_snapshot_read_metadata() {
        let path =
            std::fs::canonicalize(PathBuf::from("./tests/data/table-with-dv-small/")).unwrap();
        let url = url::Url::from_directory_path(path).unwrap();

        let engine = SyncEngine::new();
        let snapshot = Snapshot::try_new(url, &engine, Some(1)).unwrap();

        let expected = Protocol {
            min_reader_version: 3,
            min_writer_version: 7,
            reader_features: Some(vec!["deletionVectors".into()]),
            writer_features: Some(vec!["deletionVectors".into()]),
        };
        assert_eq!(snapshot.protocol(), &expected);

        let schema_string = r#"{"type":"struct","fields":[{"name":"value","type":"integer","nullable":true,"metadata":{}}]}"#;
        let expected: StructType = serde_json::from_str(schema_string).unwrap();
        assert_eq!(snapshot.schema(), &expected);
    }

    #[test]
    fn test_new_snapshot() {
        let path =
            std::fs::canonicalize(PathBuf::from("./tests/data/table-with-dv-small/")).unwrap();
        let url = url::Url::from_directory_path(path).unwrap();

        let engine = SyncEngine::new();
        let snapshot = Snapshot::try_new(url, &engine, None).unwrap();

        let expected = Protocol {
            min_reader_version: 3,
            min_writer_version: 7,
            reader_features: Some(vec!["deletionVectors".into()]),
            writer_features: Some(vec!["deletionVectors".into()]),
        };
        assert_eq!(snapshot.protocol(), &expected);

        let schema_string = r#"{"type":"struct","fields":[{"name":"value","type":"integer","nullable":true,"metadata":{}}]}"#;
        let expected: StructType = serde_json::from_str(schema_string).unwrap();
        assert_eq!(snapshot.schema(), &expected);
    }

    #[test]
    fn test_read_table_with_last_checkpoint() {
        let path = std::fs::canonicalize(PathBuf::from(
            "./tests/data/table-with-dv-small/_delta_log/",
        ))
        .unwrap();
        let url = url::Url::from_directory_path(path).unwrap();

        let store = Arc::new(LocalFileSystem::new());
        let prefix = Path::from(url.path());
        let client = ObjectStoreFileSystemClient::new(
            store,
            false, // don't have ordered listing
            prefix,
            Arc::new(TokioBackgroundExecutor::new()),
        );
        let cp = read_last_checkpoint(&client, &url).unwrap();
        assert!(cp.is_none())
    }

    #[test]
    fn test_read_log_with_out_of_date_last_checkpoint() {
        let store = Arc::new(InMemory::new());

        fn get_path(index: usize, suffix: &str) -> Path {
            let path = format!("_delta_log/{index:020}.{suffix}");
            Path::from(path.as_str())
        }
        let data = bytes::Bytes::from("kernel-data");

        let checkpoint_metadata = CheckpointMetadata {
            version: 3,
            size: 10,
            parts: None,
            size_in_bytes: None,
            num_of_add_files: None,
            checkpoint_schema: None,
            checksum: None,
        };

        // add log files to store
        tokio::runtime::Runtime::new()
            .expect("create tokio runtime")
            .block_on(async {
                for path in [
                    get_path(0, "json"),
                    get_path(1, "checkpoint.parquet"),
                    get_path(2, "json"),
                    get_path(3, "checkpoint.parquet"),
                    get_path(4, "json"),
                    get_path(5, "checkpoint.parquet"),
                    get_path(6, "json"),
                    get_path(7, "json"),
                ] {
                    store
                        .put(&path, data.clone().into())
                        .await
                        .expect("put log file in store");
                }
                let checkpoint_str =
                    serde_json::to_string(&checkpoint_metadata).expect("Serialize checkpoint");
                store
                    .put(
                        &Path::from("_delta_log/_last_checkpoint"),
                        checkpoint_str.into(),
                    )
                    .await
                    .expect("Write _last_checkpoint");
            });

        let client = ObjectStoreFileSystemClient::new(
            store,
            false, // don't have ordered listing
            Path::from("/"),
            Arc::new(TokioBackgroundExecutor::new()),
        );

        let url = Url::parse("memory:///_delta_log/").expect("valid url");
        let (commit_files, checkpoint_files) =
            list_log_files_with_checkpoint(&checkpoint_metadata, &client, &url).unwrap();
        assert_eq!(checkpoint_files.len(), 1);
        assert_eq!(commit_files.len(), 2);
        assert_eq!(checkpoint_files[0].version, 5);
        assert_eq!(commit_files[0].version, 7);
        assert_eq!(commit_files[1].version, 6);
    }

    fn valid_last_checkpoint() -> Vec<u8> {
        r#"{"size":8,"size_in_bytes":21857,"version":1}"#.as_bytes().to_vec()
    }

    #[test]
    fn test_read_table_with_invalid_last_checkpoint() {
        // in memory file system
        let store = Arc::new(InMemory::new());

        // put _last_checkpoint file
        let data = valid_last_checkpoint();
        let invalid_data = "invalid".as_bytes().to_vec();
        let path = Path::from("valid/_last_checkpoint");
        let invalid_path = Path::from("invalid/_last_checkpoint");

        tokio::runtime::Runtime::new()
            .expect("create tokio runtime")
            .block_on(async {
                store
                    .put(&path, data.into())
                    .await
                    .expect("put _last_checkpoint");
                store
                    .put(&invalid_path, invalid_data.into())
                    .await
                    .expect("put _last_checkpoint");
            });

        let client = ObjectStoreFileSystemClient::new(
            store,
            false, // don't have ordered listing
            Path::from("/"),
            Arc::new(TokioBackgroundExecutor::new()),
        );
        let url = Url::parse("memory:///valid/").expect("valid url");
        let valid = read_last_checkpoint(&client, &url).expect("read last checkpoint");
        let url = Url::parse("memory:///invalid/").expect("valid url");
        let invalid = read_last_checkpoint(&client, &url).expect("read last checkpoint");
        assert!(valid.is_some());
        assert!(invalid.is_none())
    }

    #[test_log::test]
    fn test_read_table_with_checkpoint() {
        let path = std::fs::canonicalize(PathBuf::from(
            "./tests/data/with_checkpoint_no_last_checkpoint/",
        ))
        .unwrap();
        let location = url::Url::from_directory_path(path).unwrap();
        let engine = SyncEngine::new();
        let snapshot = Snapshot::try_new(location, &engine, None).unwrap();

        assert_eq!(snapshot.log_segment.checkpoint_files.len(), 1);
        assert_eq!(
            ParsedLogPath::try_from(snapshot.log_segment.checkpoint_files[0].location.clone())
                .unwrap()
                .unwrap()
                .version,
            2,
        );
        assert_eq!(snapshot.log_segment.commit_files.len(), 1);
        assert_eq!(
            ParsedLogPath::try_from(snapshot.log_segment.commit_files[0].location.clone())
                .unwrap()
                .unwrap()
                .version,
            3,
        );
    }
}<|MERGE_RESOLUTION|>--- conflicted
+++ resolved
@@ -9,11 +9,7 @@
 use tracing::{debug, warn};
 use url::Url;
 
-<<<<<<< HEAD
-use crate::actions::{Metadata, Protocol};
-=======
 use crate::actions::{get_log_schema, Metadata, Protocol, METADATA_NAME, PROTOCOL_NAME};
->>>>>>> 44665094
 use crate::features::{ColumnMappingMode, COLUMN_MAPPING_MODE_KEY};
 use crate::log_segment::LogSegment;
 use crate::path::ParsedLogPath;
@@ -23,8 +19,6 @@
 use crate::{DeltaResult, Engine, Error, FileSystemClient, Version};
 
 const LAST_CHECKPOINT_FILE_NAME: &str = "_last_checkpoint";
-<<<<<<< HEAD
-=======
 
 #[derive(Debug)]
 #[cfg_attr(feature = "developer-visibility", visibility::make(pub))]
@@ -125,7 +119,6 @@
     }
 }
 
->>>>>>> 44665094
 // TODO expose methods for accessing the files of a table (with file pruning).
 /// In-memory representation of a specific snapshot of a Delta table. While a `DeltaTable` exists
 /// throughout time, `Snapshot`s represent a view of a table at a specific point in time; they
